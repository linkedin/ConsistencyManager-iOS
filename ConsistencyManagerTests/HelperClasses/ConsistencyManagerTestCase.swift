// © 2016 LinkedIn Corp. All rights reserved.
// Licensed under the Apache License, Version 2.0 (the "License");
// you may not use this file except in compliance with the License.
// You may obtain a copy of the License at  http://www.apache.org/licenses/LICENSE-2.0
//
// Unless required by applicable law or agreed to in writing, software
// distributed under the License is distributed on an "AS IS" BASIS,
// WITHOUT WARRANTIES OR CONDITIONS OF ANY KIND, either express or implied.

import Foundation
import XCTest
@testable import ConsistencyManager

/**
 This class defines a bunch of useful helper functions that are useful for writing tests for this library.
 Originally, these were helper methods, but it turns out that you should only use expectations from an XCTestCase subclass so this seemed like a good solution.
 */
class ConsistencyManagerTestCase: XCTestCase {
    func addListener(listener: ConsistencyManagerListener, toConsistencyManager consistencyManager: ConsistencyManager) {
        consistencyManager.listenForUpdates(listener)

        waitOnDispatchQueue(consistencyManager)
    }

    func removeListener(listener: ConsistencyManagerListener, fromConsistencyManager consistencyManager: ConsistencyManager) {
        consistencyManager.removeListener(listener)

        waitOnDispatchQueue(consistencyManager)
    }

    func updateWithNewModel(model: ConsistencyManagerModel, consistencyManager: ConsistencyManager, context: Any? = nil) {
        consistencyManager.updateWithNewModel(model, context: context)

        // First we need to wait for the consistency manager to finish on its queue
        waitOnDispatchQueue(consistencyManager)

        // Now, we need to wait for the main queue to do the actual updates
        waitOnMainThread()
    }

    /**
     This helper function is useful for testing projections.
     We want to validate the fields of our model, but aren't sure if it's a TestModel or ProjectionTestModel.
     This converts it to a TestModel and allows us to test the fields of the model.
     */
    func testModelFromListenerModel(model: ConsistencyManagerModel?) -> TestModel? {
        if let model = model as? TestModel {
            return model
        } else if let model = model as? ProjectionTestModel {
            return TestModel.testModelFromProjection(model)
        } else {
            XCTFail("Cannot convert listener model to test model.")
            return nil
        }
    }

    func deleteModel(model: ConsistencyManagerModel, consistencyManager: ConsistencyManager, context: Any? = nil) {
        consistencyManager.deleteModel(model, context: context)

        // First we need to wait for the consistency manager to finish on its queue
        waitOnDispatchQueue(consistencyManager)

        // Now, we need to wait for the main queue to do the actual updates
        waitOnMainThread()
    }

    func pauseListeningForUpdates(listener: ConsistencyManagerListener, consistencyManager: ConsistencyManager) {
        // This is synchronous so no wait is necessary here. This is just for readability and consistency with resume.
        consistencyManager.pauseListeningForUpdates(listener)
    }

    func resumeListeningForUpdates(listener: ConsistencyManagerListener, consistencyManager: ConsistencyManager) {
        consistencyManager.resumeListeningForUpdates(listener)

        // First we need to wait for the consistency manager to finish on its queue
        waitOnDispatchQueue(consistencyManager)

        // Now, we need to wait for the main queue to do the actual updates
        waitOnMainThread()
    }

<<<<<<< HEAD
    func waitOnDispatchQueue(consistencyManager: ConsistencyManager, timeout: NSTimeInterval = 10) {
=======
    func waitOnDispatchQueue(consistencyManager: ConsistencyManager) {
>>>>>>> 7278b328
        let expectation = expectationWithDescription("Wait for consistency manager to update internal state")

        let operation = NSBlockOperation() {
            expectation.fulfill()
        }
        consistencyManager.queue.addOperation(operation)

        waitForExpectationsWithTimeout(10) { error in
            XCTAssertNil(error)
        }
    }

    func waitOnMainThread() {
        let expectation = expectationWithDescription("Wait for main queue to finish so the updates have happened")

        dispatch_async(dispatch_get_main_queue()) {
            expectation.fulfill()
        }

        waitForExpectationsWithTimeout(10) { error in
            XCTAssertNil(error)
        }
    }

    func traverseModelTreeDFS(model: ConsistencyManagerModel, parent: String) {
        if let id = model.modelIdentifier {
            print("\(id), child of \(parent)")
            model.forEach() {
                child in self.traverseModelTreeDFS(child, parent: id)
            }
        }
    }
}<|MERGE_RESOLUTION|>--- conflicted
+++ resolved
@@ -79,11 +79,7 @@
         waitOnMainThread()
     }
 
-<<<<<<< HEAD
-    func waitOnDispatchQueue(consistencyManager: ConsistencyManager, timeout: NSTimeInterval = 10) {
-=======
     func waitOnDispatchQueue(consistencyManager: ConsistencyManager) {
->>>>>>> 7278b328
         let expectation = expectationWithDescription("Wait for consistency manager to update internal state")
 
         let operation = NSBlockOperation() {
